// Package dht implements a distributed hash table that satisfies the ipfs routing
// interface. This DHT is modeled after kademlia with S/Kademlia modifications.
package dht

import (
	"bytes"
	"context"
	"errors"
	"fmt"
	"sync"
	"time"

	opts "github.com/libp2p/go-libp2p-kad-dht/opts"
	pb "github.com/libp2p/go-libp2p-kad-dht/pb"
	providers "github.com/libp2p/go-libp2p-kad-dht/providers"

	proto "github.com/gogo/protobuf/proto"
	cid "github.com/ipfs/go-cid"
	ds "github.com/ipfs/go-datastore"
	logging "github.com/ipfs/go-log"
	goprocess "github.com/jbenet/goprocess"
	goprocessctx "github.com/jbenet/goprocess/context"
	ci "github.com/libp2p/go-libp2p-crypto"
	host "github.com/libp2p/go-libp2p-host"
	kb "github.com/libp2p/go-libp2p-kbucket"
	inet "github.com/libp2p/go-libp2p-net"
	peer "github.com/libp2p/go-libp2p-peer"
	pstore "github.com/libp2p/go-libp2p-peerstore"
	protocol "github.com/libp2p/go-libp2p-protocol"
	record "github.com/libp2p/go-libp2p-record"
	recpb "github.com/libp2p/go-libp2p-record/pb"
	routing "github.com/libp2p/go-libp2p-routing"
	base32 "github.com/whyrusleeping/base32"
)

var log = logging.Logger("dht")

<<<<<<< HEAD
var ProtocolDHT protocol.ID = "/openbazaar/kad/1.0.0"
var ProtocolDHTOld protocol.ID = "/openbazaar/dht"

=======
>>>>>>> ee77252d
// NumBootstrapQueries defines the number of random dht queries to do to
// collect members of the routing table.
const NumBootstrapQueries = 5

// IpfsDHT is an implementation of Kademlia with S/Kademlia modifications.
// It is used to implement the base IpfsRouting module.
type IpfsDHT struct {
	host      host.Host        // the network services we need
	self      peer.ID          // Local peer (yourself)
	peerstore pstore.Peerstore // Peer Registry

	datastore ds.Datastore // Local data

	routingTable *kb.RoutingTable // Array of routing tables for differently distanced nodes
	providers    *providers.ProviderManager

	birth time.Time // When this peer started up

	Validator record.Validator

	ctx  context.Context
	proc goprocess.Process

	strmap map[peer.ID]*messageSender
	smlk   sync.Mutex

	plk sync.Mutex

	protocols []protocol.ID // DHT protocols
}

// New creates a new DHT with the specified host and options.
func New(ctx context.Context, h host.Host, options ...opts.Option) (*IpfsDHT, error) {
	var cfg opts.Options
	if err := cfg.Apply(append([]opts.Option{opts.Defaults}, options...)...); err != nil {
		return nil, err
	}
	dht := makeDHT(ctx, h, cfg.Datastore, cfg.Protocols)

	// register for network notifs.
	dht.host.Network().Notify((*netNotifiee)(dht))

	dht.proc = goprocessctx.WithContextAndTeardown(ctx, func() error {
		// remove ourselves from network notifs.
		dht.host.Network().StopNotify((*netNotifiee)(dht))
		return nil
	})

	dht.proc.AddChild(dht.providers.Process())
	dht.Validator = cfg.Validator

	if !cfg.Client {
		for _, p := range cfg.Protocols {
			h.SetStreamHandler(p, dht.handleNewStream)
		}
	}
	return dht, nil
}

// NewDHT creates a new DHT object with the given peer as the 'local' host.
// IpfsDHT's initialized with this function will respond to DHT requests,
// whereas IpfsDHT's initialized with NewDHTClient will not.
func NewDHT(ctx context.Context, h host.Host, dstore ds.Batching) *IpfsDHT {
	dht, err := New(ctx, h, opts.Datastore(dstore))
	if err != nil {
		panic(err)
	}
	return dht
}

// NewDHTClient creates a new DHT object with the given peer as the 'local'
// host. IpfsDHT clients initialized with this function will not respond to DHT
// requests. If you need a peer to respond to DHT requests, use NewDHT instead.
// NewDHTClient creates a new DHT object with the given peer as the 'local' host
func NewDHTClient(ctx context.Context, h host.Host, dstore ds.Batching) *IpfsDHT {
	dht, err := New(ctx, h, opts.Datastore(dstore), opts.Client(true))
	if err != nil {
		panic(err)
	}
	return dht
}

func makeDHT(ctx context.Context, h host.Host, dstore ds.Batching, protocols []protocol.ID) *IpfsDHT {
	rt := kb.NewRoutingTable(KValue, kb.ConvertPeerID(h.ID()), time.Minute, h.Peerstore())

	cmgr := h.ConnManager()
	rt.PeerAdded = func(p peer.ID) {
		cmgr.TagPeer(p, "kbucket", 5)
	}
	rt.PeerRemoved = func(p peer.ID) {
		cmgr.UntagPeer(p, "kbucket")
	}

	return &IpfsDHT{
		datastore:    dstore,
		self:         h.ID(),
		peerstore:    h.Peerstore(),
		host:         h,
		strmap:       make(map[peer.ID]*messageSender),
		ctx:          ctx,
		providers:    providers.NewProviderManager(ctx, h.ID(), dstore),
		birth:        time.Now(),
		routingTable: rt,
		protocols:    protocols,
	}
}

// putValueToPeer stores the given key/value pair at the peer 'p'
func (dht *IpfsDHT) putValueToPeer(ctx context.Context, p peer.ID, rec *recpb.Record) error {

	pmes := pb.NewMessage(pb.Message_PUT_VALUE, rec.Key, 0)
	pmes.Record = rec
	rpmes, err := dht.sendRequest(ctx, p, pmes)
	if err != nil {
		log.Debugf("putValueToPeer: %v. (peer: %s, key: %s)", err, p.Pretty(), loggableKey(string(rec.Key)))
		return err
	}

	if !bytes.Equal(rpmes.GetRecord().Value, pmes.GetRecord().Value) {
		log.Warningf("putValueToPeer: value not put correctly. (%v != %v)", pmes, rpmes)
		return errors.New("value not put correctly")
	}

	return nil
}

var errInvalidRecord = errors.New("received invalid record")

// getValueOrPeers queries a particular peer p for the value for
// key. It returns either the value or a list of closer peers.
// NOTE: It will update the dht's peerstore with any new addresses
// it finds for the given peer.
func (dht *IpfsDHT) getValueOrPeers(ctx context.Context, p peer.ID, key string) (*recpb.Record, []*pstore.PeerInfo, error) {

	pmes, err := dht.getValueSingle(ctx, p, key)
	if err != nil {
		return nil, nil, err
	}

	// Perhaps we were given closer peers
	peers := pb.PBPeersToPeerInfos(pmes.GetCloserPeers())

	if record := pmes.GetRecord(); record != nil {
		// Success! We were given the value
		log.Debug("getValueOrPeers: got value")

		// make sure record is valid.
		err = dht.Validator.Validate(string(record.GetKey()), record.GetValue())
		if err != nil {
			log.Info("Received invalid record! (discarded)")
			// return a sentinal to signify an invalid record was received
			err = errInvalidRecord
			record = new(recpb.Record)
		}
		return record, peers, err
	}

	if len(peers) > 0 {
		log.Debug("getValueOrPeers: peers")
		return nil, peers, nil
	}

	log.Warning("getValueOrPeers: routing.ErrNotFound")
	return nil, nil, routing.ErrNotFound
}

// getValueSingle simply performs the get value RPC with the given parameters
func (dht *IpfsDHT) getValueSingle(ctx context.Context, p peer.ID, key string) (*pb.Message, error) {
	meta := logging.LoggableMap{
		"key":  key,
		"peer": p,
	}

	eip := log.EventBegin(ctx, "getValueSingle", meta)
	defer eip.Done()

	pmes := pb.NewMessage(pb.Message_GET_VALUE, []byte(key), 0)
	resp, err := dht.sendRequest(ctx, p, pmes)
	switch err {
	case nil:
		return resp, nil
	case ErrReadTimeout:
		log.Warningf("getValueSingle: read timeout %s %s", p.Pretty(), key)
		fallthrough
	default:
		eip.SetError(err)
		return nil, err
	}
}

// getLocal attempts to retrieve the value from the datastore
func (dht *IpfsDHT) getLocal(key string) (*recpb.Record, error) {
	log.Debugf("getLocal %s", key)
	rec, err := dht.getRecordFromDatastore(mkDsKey(key))
	if err != nil {
		log.Warningf("getLocal: %s", err)
		return nil, err
	}

	// Double check the key. Can't hurt.
	if rec != nil && string(rec.GetKey()) != key {
		log.Errorf("BUG getLocal: found a DHT record that didn't match it's key: %s != %s", rec.GetKey(), key)
		return nil, nil

	}
	return rec, nil
}

// getOwnPrivateKey attempts to load the local peers private
// key from the peerstore.
func (dht *IpfsDHT) getOwnPrivateKey() (ci.PrivKey, error) {
	sk := dht.peerstore.PrivKey(dht.self)
	if sk == nil {
		log.Warningf("%s dht cannot get own private key!", dht.self)
		return nil, fmt.Errorf("cannot get private key to sign record!")
	}
	return sk, nil
}

// putLocal stores the key value pair in the datastore
func (dht *IpfsDHT) putLocal(key string, rec *recpb.Record) error {
	log.Debugf("putLocal: %v %v", key, rec)
	data, err := proto.Marshal(rec)
	if err != nil {
		log.Warningf("putLocal: %s", err)
		return err
	}

	return dht.datastore.Put(mkDsKey(key), data)
}

// Update signals the routingTable to Update its last-seen status
// on the given peer.
func (dht *IpfsDHT) Update(ctx context.Context, p peer.ID) {
	log.Event(ctx, "updatePeer", p)
	dht.routingTable.Update(p)
}

// FindLocal looks for a peer with a given ID connected to this dht and returns the peer and the table it was found in.
func (dht *IpfsDHT) FindLocal(id peer.ID) pstore.PeerInfo {
	switch dht.host.Network().Connectedness(id) {
	case inet.Connected, inet.CanConnect:
		return dht.peerstore.PeerInfo(id)
	default:
		return pstore.PeerInfo{}
	}
}

// findPeerSingle asks peer 'p' if they know where the peer with id 'id' is
func (dht *IpfsDHT) findPeerSingle(ctx context.Context, p peer.ID, id peer.ID) (*pb.Message, error) {
	eip := log.EventBegin(ctx, "findPeerSingle",
		logging.LoggableMap{
			"peer":   p,
			"target": id,
		})
	defer eip.Done()

	pmes := pb.NewMessage(pb.Message_FIND_NODE, []byte(id), 0)
	resp, err := dht.sendRequest(ctx, p, pmes)
	switch err {
	case nil:
		return resp, nil
	case ErrReadTimeout:
		log.Warningf("read timeout: %s %s", p.Pretty(), id)
		fallthrough
	default:
		eip.SetError(err)
		return nil, err
	}
}

func (dht *IpfsDHT) findProvidersSingle(ctx context.Context, p peer.ID, key cid.Cid) (*pb.Message, error) {
	eip := log.EventBegin(ctx, "findProvidersSingle", p, key)
	defer eip.Done()

	pmes := pb.NewMessage(pb.Message_GET_PROVIDERS, key.Bytes(), 0)
	resp, err := dht.sendRequest(ctx, p, pmes)
	switch err {
	case nil:
		return resp, nil
	case ErrReadTimeout:
		log.Warningf("read timeout: %s %s", p.Pretty(), key)
		fallthrough
	default:
		eip.SetError(err)
		return nil, err
	}
}

// nearestPeersToQuery returns the routing tables closest peers.
func (dht *IpfsDHT) nearestPeersToQuery(pmes *pb.Message, count int) []peer.ID {
	closer := dht.routingTable.NearestPeers(kb.ConvertKey(string(pmes.GetKey())), count)
	return closer
}

// betterPeerToQuery returns nearestPeersToQuery, but iff closer than self.
func (dht *IpfsDHT) betterPeersToQuery(pmes *pb.Message, p peer.ID, count int) []peer.ID {
	closer := dht.nearestPeersToQuery(pmes, count)

	// no node? nil
	if closer == nil {
		log.Warning("betterPeersToQuery: no closer peers to send:", p)
		return nil
	}

	filtered := make([]peer.ID, 0, len(closer))
	for _, clp := range closer {

		// == to self? thats bad
		if clp == dht.self {
			log.Error("BUG betterPeersToQuery: attempted to return self! this shouldn't happen...")
			return nil
		}
		// Dont send a peer back themselves
		if clp == p {
			continue
		}

		filtered = append(filtered, clp)
	}

	// ok seems like closer nodes
	return filtered
}

// Context return dht's context
func (dht *IpfsDHT) Context() context.Context {
	return dht.ctx
}

// Process return dht's process
func (dht *IpfsDHT) Process() goprocess.Process {
	return dht.proc
}

// Close calls Process Close
func (dht *IpfsDHT) Close() error {
	return dht.proc.Close()
}

func (dht *IpfsDHT) protocolStrs() []string {
	pstrs := make([]string, len(dht.protocols))
	for idx, proto := range dht.protocols {
		pstrs[idx] = string(proto)
	}

	return pstrs
}

func mkDsKey(s string) ds.Key {
	return ds.NewKey(base32.RawStdEncoding.EncodeToString([]byte(s)))
}<|MERGE_RESOLUTION|>--- conflicted
+++ resolved
@@ -35,12 +35,6 @@
 
 var log = logging.Logger("dht")
 
-<<<<<<< HEAD
-var ProtocolDHT protocol.ID = "/openbazaar/kad/1.0.0"
-var ProtocolDHTOld protocol.ID = "/openbazaar/dht"
-
-=======
->>>>>>> ee77252d
 // NumBootstrapQueries defines the number of random dht queries to do to
 // collect members of the routing table.
 const NumBootstrapQueries = 5
