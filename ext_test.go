--- conflicted
+++ resolved
@@ -35,13 +35,6 @@
 	if err != nil {
 		t.Fatal(err)
 	}
-<<<<<<< HEAD
-
-	// TODO: replace with identify event bus event
-	time.Sleep(time.Millisecond * 100)
-	d.Update(ctx, hosts[1].ID())
-=======
->>>>>>> a4cabc7d
 
 	// Reply with failures to every message
 	host2.SetStreamHandler(d.protocols[0], func(s network.Stream) {
